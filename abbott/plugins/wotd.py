--- conflicted
+++ resolved
@@ -247,11 +247,7 @@
                     yield self.transport.issue_request("ircop.voice", event.channel, nick)
                     self.transport.send_event(Event("irc.do_notice",
                         user=nick,
-<<<<<<< HEAD
-                        message=u"You have guessed the word of the day: “{0}”. Don’t tell anyone, it’s a secret! Enjoy your hat.".format(self.config['theword']),
-=======
-                        message="You have guessed the word of the day: “{0}”. Don’t tell anyone, it's a secret! Enjoy your hat.".format(self.config['theword']),
->>>>>>> 42d53c81
+                        message="You have guessed the word of the day: “{0}”. Don’t tell anyone, it’s a secret! Enjoy your hat.".format(self.config['theword']),
                         ))
 
                     if len(self.config['winners']) >= self.config['maxwinners']:
